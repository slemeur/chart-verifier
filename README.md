--- conflicted
+++ resolved
@@ -92,13 +92,6 @@
 The container image created by the build program is tagged with the commit ID of the working directory at the time of
 the build: `quay.io/redhat-certification/chart-verifier:0d3706f`.
 
-<<<<<<< HEAD
-This container image can then be executed with the Docker client as `docker run -it --rm quay.io/redhat-certification/chart-verifier:0d3706f verify`,
-like in the example below:
-
-```text
-PS C:\Users\igors\GolandProjects\chart-verifier> docker run -it --rm quay.io/redhat-certification/chart-verifier:b274864 verify --help
-=======
 ## Usage
 
 ### Local Usage
@@ -132,9 +125,8 @@
 Quay:
 
 ```text
-> docker run -it --rm quay.io/redhat-certification/chart-verifier:latest certify --help
->>>>>>> 7367be1d
-Certifies a Helm chart by checking some of its characteristics
+> docker run -it --rm quay.io/redhat-certification/chart-verifier:latest verify --help
+Verifies a Helm chart by checking some of its characteristics
 
 Usage:
   chart-verifier verify <chart-uri> [flags]
@@ -153,11 +145,7 @@
 https verifications, no mounting is required:
 
 ```text
-<<<<<<< HEAD
-PS C:\Users\igors\GolandProjects\chart-verifier> docker run -it --rm quay.io/redhat-certification/chart-verifier:07e369d verify https://github.com/isutton/helmcertifier/blob/master/pkg/chartverifier/checks/chart-0.1.0-v3.valid.tgz?raw=true
-=======
-> docker run -it --rm quay.io/redhat-certification/chart-verifier:latest certify https://github.com/redhat-certification/chart-verifier/blob/main/pkg/chartverifier/checks/chart-0.1.0-v3.valid.tgz?raw=true
->>>>>>> 7367be1d
+> docker run -it --rm quay.io/redhat-certification/chart-verifier:latest verify https://github.com/redhat-certification/chart-verifier/blob/main/pkg/chartverifier/checks/chart-0.1.0-v3.valid.tgz?raw=true
 chart: chart
 version: 1.16.0
 ok: true
@@ -186,30 +174,4 @@
 has-readme:
         ok: true
         reason: Chart has README
-<<<<<<< HEAD
-```
-
-## Usage
-
-To verify a chart against all available checks:
-
-```text
-> chart-verifier ./chart.tgz
-> chart-verifier ~/src/chart
-> chart-verifier https://www.example.com/chart.tgz
-```
-
-To apply only the `is-helm-v3` check:
-
-```text
-> chart-verifier --enable is-helm-v3 https://www.example.com/chart.tgz
-```
-
-To apply all checks except `is-helm-v3`:
-
-```text
-> chart-verifier --disable is-helm-v3 https://www.example.com/chart.tgz
-```
-=======
-```
->>>>>>> 7367be1d
+```